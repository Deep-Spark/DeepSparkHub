--- conflicted
+++ resolved
@@ -12,10 +12,6 @@
 #    WARRANTIES OR CONDITIONS OF ANY KIND, either express or implied. See the
 #    License for the specific language governing permissions and limitations
 #    under the License.
-<<<<<<< HEAD
-
-=======
->>>>>>> 2b695e76
 
 import os
 import sys
